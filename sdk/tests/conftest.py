--- conflicted
+++ resolved
@@ -78,16 +78,10 @@
         async def manage_lifecycle(_app: FastAPI):
             async with machine_manager() as _machine:
                 async with start_os(
-<<<<<<< HEAD
-                    app=_app,
-                    resource_generator=[_machine, *resources] if _machine else resources,
-                    machine_name=_machine.metadata.name,
-                    fail_on_agent_start_error=True,
-=======
                         app=_app,
                         resource_generator=[_machine, *resources] if _machine else resources,
                         machine_name=_machine.metadata.name,
->>>>>>> ade2da05
+                    fail_on_agent_start_error=True,
                 ):
                     yield
                     print("done")
